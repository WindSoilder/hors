--- conflicted
+++ resolved
@@ -17,15 +17,9 @@
 reqwest = "0.9.24"
 select = "0.4.3"
 rand = "0.7.2"
-<<<<<<< HEAD
-log = "0.4.8"
+log = "0.4.10"
 serde = { version = "1.0.104", features = ["derive"] }
-bincode = "1.2.0"
-=======
-log = "0.4.10"
-serde = { version = "1.0.103", features = ["derive"] }
 bincode = "1.2.1"
->>>>>>> 56aedeb0
 dirs = "2.0.2"
 url = "2.1.0"
 
